// Copyright (c) 2017-2018, Lawrence Livermore National Security, LLC.
// Produced at the Lawrence Livermore National Laboratory. LLNL-CODE-734707.
// All Rights reserved. See files LICENSE and NOTICE for details.
//
// This file is part of CEED, a collection of benchmarks, miniapps, software
// libraries and APIs for efficient high-order finite element and spectral
// element discretizations for exascale applications. For more information and
// source code availability see http://github.com/ceed.
//
// The CEED research is supported by the Exascale Computing Project 17-SC-20-SC,
// a collaborative effort of two U.S. Department of Energy organizations (Office
// of Science and the National Nuclear Security Administration) responsible for
// the planning and preparation of a capable exascale ecosystem, including
// software, applications, hardware, advanced system engineering and early
// testbed platforms, in support of the nation's exascale computing imperative.
#include "ceed-cuda.h"
#include "string.h"
// #include "ceed-cuda.cuh"
#include <cuda.h>

// *****************************************************************************
// * Bytes used
// *****************************************************************************
static inline size_t bytes(const CeedVector vec) {
  int ierr;
  CeedInt length;
  ierr = CeedVectorGetLength(vec, &length); CeedChk(ierr);
  return length * sizeof(CeedScalar);
}

static inline int CeedSyncH2D_Cuda(const CeedVector vec) {
  int ierr;
  Ceed ceed;
  ierr = CeedVectorGetCeed(vec, &ceed); CeedChk(ierr);
  CeedVector_Cuda *data;
  ierr = CeedVectorGetData(vec, (void*)&data); CeedChk(ierr);
<<<<<<< HEAD
  ierr = cudaMemcpy(data->d_array, data->h_array, bytes(vec), cudaMemcpyHostToDevice);
=======
  cudaMemcpy(data->d_array, data->h_array, bytes(vec), cudaMemcpyHostToDevice);
>>>>>>> 09eed47d
  CeedChk_Cu(ceed, ierr);
  return 0;
}

static inline int CeedSyncD2H_Cuda(const CeedVector vec) {
  int ierr;
  Ceed ceed;
  ierr = CeedVectorGetCeed(vec, &ceed); CeedChk(ierr);
  CeedVector_Cuda *data;
  ierr = CeedVectorGetData(vec, (void*)&data); CeedChk(ierr);
  cudaMemcpy(data->h_array, data->d_array, bytes(vec), cudaMemcpyDeviceToHost);
  CeedChk_Cu(ceed, ierr);
  return 0;
}

static int CeedVectorSetArrayHost_Cuda(const CeedVector vec,
                                       const CeedCopyMode cmode, CeedScalar *array) {
  int ierr;
  CeedVector_Cuda *data;
  ierr = CeedVectorGetData(vec, (void*)&data); CeedChk(ierr);

  switch (cmode) {
  case CEED_COPY_VALUES: ;
    CeedInt length;
    ierr = CeedVectorGetLength(vec, &length); CeedChk(ierr);
    ierr = CeedMalloc(length, &data->h_array_allocated); CeedChk(ierr);
    data->h_array = data->h_array_allocated;

    if (array) memcpy(data->h_array, array, bytes(vec));
    break;
  case CEED_OWN_POINTER:
    data->h_array_allocated = array;
    data->h_array = array;
    break;
  case CEED_USE_POINTER:
    data->h_array = array;
    break;
  }
  data->memState = HOST_SYNC;
  return 0;
}

static int CeedVectorSetArrayDevice_Cuda(const CeedVector vec,
    const CeedCopyMode cmode, CeedScalar *array) {
  int ierr;
  Ceed ceed;
  ierr = CeedVectorGetCeed(vec, &ceed); CeedChk(ierr);
  CeedVector_Cuda *data;
  ierr = CeedVectorGetData(vec, (void*)&data); CeedChk(ierr);

  switch (cmode) {
  case CEED_COPY_VALUES:
    ierr = cudaMalloc((void**)&data->d_array_allocated, bytes(vec)); CeedChk_Cu(ceed, ierr);
    data->d_array = data->d_array_allocated;

    if (array) cudaMemcpy(data->d_array, array, bytes(vec),
                            cudaMemcpyDeviceToDevice);
    break;
  case CEED_OWN_POINTER:
    data->d_array_allocated = array;
    data->d_array = array;
    break;
  case CEED_USE_POINTER:
    data->d_array = array;
    break;
  }
  data->memState = DEVICE_SYNC;
  return 0;
}

// *****************************************************************************
// * Set the array used by a vector,
// * freeing any previously allocated array if applicable
// *****************************************************************************
static int CeedVectorSetArray_Cuda(const CeedVector vec,
                                   const CeedMemType mtype,
                                   const CeedCopyMode cmode,
                                   CeedScalar *array) {
  int ierr;
  Ceed ceed;
  ierr = CeedVectorGetCeed(vec, &ceed); CeedChk(ierr);
  CeedVector_Cuda *data;
  ierr = CeedVectorGetData(vec, (void*)&data); CeedChk(ierr);

  ierr = CeedFree(&data->h_array_allocated); CeedChk(ierr);
<<<<<<< HEAD
  //ierr = cudaFree(&data->d_array_allocated); CeedChk_Cu(ceed, ierr);
=======
  ierr = cudaFree(data->d_array_allocated); CeedChk_Cu(ceed, ierr);
>>>>>>> 09eed47d

  switch (mtype) {
  case CEED_MEM_HOST:
    return CeedVectorSetArrayHost_Cuda(vec, cmode, array);
  case CEED_MEM_DEVICE:
    return CeedVectorSetArrayDevice_Cuda(vec, cmode, array);
  }
  return 1;
}

// *****************************************************************************
static int HostSetValue(CeedScalar* h_array, CeedInt length, CeedScalar val) {
  for (int i=0; i<length; i++) h_array[i] = val;
  return 0;
}

int DeviceSetValue(CeedScalar* d_array, CeedInt length, CeedScalar val);

// *****************************************************************************
// * Set a vector to a value,
// *****************************************************************************
static int CeedVectorSetValue_Cuda(CeedVector vec, CeedScalar val) {
  int ierr;
  Ceed ceed;
  ierr = CeedVectorGetCeed(vec, &ceed); CeedChk(ierr);
  CeedVector_Cuda *data;
  ierr = CeedVectorGetData(vec, (void*)&data); CeedChk(ierr);
  CeedInt length;
  ierr = CeedVectorGetLength(vec, &length); CeedChk(ierr);
  switch(data->memState){
  case HOST_SYNC:
    ierr = HostSetValue(data->h_array, length, val);
    CeedChk(ierr);
    break;
  case DEVICE_SYNC:
    /*
      Handles the case where SetValue is used without SetArray.
      Default allocation then happens on the GPU.
    */
    if (data->d_array==NULL)
    {
      ierr = cudaMalloc((void**)&data->d_array_allocated, bytes(vec));
      CeedChk_Cu(ceed, ierr);
      data->d_array = data->d_array_allocated;
    }
    ierr = DeviceSetValue(data->d_array, length, val);
    CeedChk(ierr);
    break;
  case BOTH_SYNC:
    ierr = HostSetValue(data->h_array, length, val);
    CeedChk(ierr);
    ierr = DeviceSetValue(data->d_array, length, val);
    CeedChk(ierr);
    break;
  }
  return 0;
}


// *****************************************************************************
// * Get read-only access to a vector via the specified mtype memory type
// * on which to access the array. If the backend uses a different memory type,
// * this will perform a copy (possibly cached).
// *****************************************************************************
static int CeedVectorGetArrayRead_Cuda(const CeedVector vec,
                                       const CeedMemType mtype,
                                       const CeedScalar **array) {
  int ierr;
  Ceed ceed;
  ierr = CeedVectorGetCeed(vec, &ceed); CeedChk(ierr);
  CeedVector_Cuda *data;
  ierr = CeedVectorGetData(vec, (void*)&data); CeedChk(ierr);

  switch (mtype) {
  case CEED_MEM_HOST:
    if(data->h_array==NULL){
      CeedInt length;
      ierr = CeedVectorGetLength(vec, &length); CeedChk(ierr);
      ierr = CeedMalloc(length, &data->h_array_allocated);
      CeedChk(ierr);
      data->h_array = data->h_array_allocated;
    }
    if(data->memState==DEVICE_SYNC){
      ierr = CeedSyncD2H_Cuda(vec); CeedChk(ierr);
      data->memState = BOTH_SYNC;
    }
    *array = data->h_array;
    break;
  case CEED_MEM_DEVICE:
    if (data->d_array==NULL)
    {
      ierr = cudaMalloc((void**)&data->d_array_allocated, bytes(vec));
      CeedChk_Cu(ceed, ierr);
      data->d_array = data->d_array_allocated;
    }
    if (data->memState==HOST_SYNC){
      ierr = CeedSyncH2D_Cuda(vec); CeedChk(ierr);
      data->memState = BOTH_SYNC;
    }
    *array = data->d_array;
    break;
  }
  return 0;
}

// *****************************************************************************
static int CeedVectorGetArray_Cuda(const CeedVector vec,
                                   const CeedMemType mtype,
                                   CeedScalar **array) {
  int ierr;
  Ceed ceed;
  ierr = CeedVectorGetCeed(vec, &ceed); CeedChk(ierr);
  CeedVector_Cuda *data;
  ierr = CeedVectorGetData(vec, (void*)&data); CeedChk(ierr);

  switch (mtype) {
  case CEED_MEM_HOST:
    if(data->h_array==NULL){
      CeedInt length;
      ierr = CeedVectorGetLength(vec, &length); CeedChk(ierr);
      ierr = CeedMalloc(length, &data->h_array_allocated);
      CeedChk(ierr);
      data->h_array = data->h_array_allocated;
    }
    if(data->memState==DEVICE_SYNC){
      ierr = CeedSyncD2H_Cuda(vec); CeedChk(ierr);
      data->memState = HOST_SYNC;
    }
    *array = data->h_array;
    break;
  case CEED_MEM_DEVICE:
    if (data->d_array==NULL)
    {
      ierr = cudaMalloc((void**)&data->d_array_allocated, bytes(vec));
      CeedChk_Cu(ceed, ierr);
      data->d_array = data->d_array_allocated;
    }
    if (data->memState==HOST_SYNC){
      ierr = CeedSyncH2D_Cuda(vec); CeedChk(ierr);
      data->memState = DEVICE_SYNC;
    }
    *array = data->d_array;
    break;
  }
  return 0;  
}

// *****************************************************************************
// * Restore an array obtained using CeedVectorGetArray()
// *****************************************************************************
static int CeedVectorRestoreArrayRead_Cuda(const CeedVector vec,
    const CeedScalar **array) {
  int ierr;
  CeedVector_Cuda *data;
  ierr = CeedVectorGetData(vec, (void*)&data); CeedChk(ierr);
  if ((*array != data->h_array) && (*array != data->d_array)) {
    Ceed ceed;
    CeedVectorGetCeed(vec, &ceed); CeedChk(ierr);
    return CeedError(ceed, 1, "Invalid restore array");
  }
  *array = NULL;
  return 0;
}
// *****************************************************************************
static int CeedVectorRestoreArray_Cuda(const CeedVector vec,
                                       CeedScalar **array) {
  int ierr;
  CeedVector_Cuda *data;
  ierr = CeedVectorGetData(vec, (void*)&data); CeedChk(ierr);
  if (*array == data->h_array) {
    data->memState = HOST_SYNC;
  } else if (*array == data->d_array) {
    data->memState = DEVICE_SYNC;
  } else {
    Ceed ceed;
    CeedVectorGetCeed(vec, &ceed); CeedChk(ierr);
    return CeedError(ceed, 1, "Invalid restore array");
  }
  *array = NULL;
  return 0;
}

// *****************************************************************************
// * Destroy the vector
// *****************************************************************************
static int CeedVectorDestroy_Cuda(const CeedVector vec) {
  int ierr;
  Ceed ceed;
  ierr = CeedVectorGetCeed(vec, &ceed); CeedChk(ierr);
  CeedVector_Cuda *data;
  ierr = CeedVectorGetData(vec, (void*)&data); CeedChk(ierr);
  ierr = cudaFree(data->d_array_allocated); CeedChk_Cu(ceed, ierr);
  ierr = CeedFree(&data->h_array_allocated); CeedChk(ierr);
  ierr = CeedFree(&data); CeedChk(ierr);
  return 0;
}

// *****************************************************************************
// * Create a vector of the specified length (does not allocate memory)
// *****************************************************************************
int CeedVectorCreate_Cuda(CeedInt n, CeedVector vec) {
  CeedVector_Cuda *data;
  int ierr;
  Ceed ceed;
  ierr = CeedVectorGetCeed(vec, &ceed); CeedChk(ierr);

<<<<<<< HEAD
=======
  Ceed ceed;
  ierr = CeedVectorGetCeed(vec, &ceed); CeedChk(ierr);

>>>>>>> 09eed47d
  ierr = CeedSetBackendFunction(ceed, "Vector", vec, "SetArray",
                                CeedVectorSetArray_Cuda); CeedChk(ierr);
  ierr = CeedSetBackendFunction(ceed, "Vector", vec, "SetValue",
                                CeedVectorSetValue_Cuda); CeedChk(ierr);
  ierr = CeedSetBackendFunction(ceed, "Vector", vec, "GetArray",
                                CeedVectorGetArray_Cuda); CeedChk(ierr);
  ierr = CeedSetBackendFunction(ceed, "Vector", vec, "GetArrayRead",
                                CeedVectorGetArrayRead_Cuda); CeedChk(ierr);
  ierr = CeedSetBackendFunction(ceed, "Vector", vec, "RestoreArray",
                                CeedVectorRestoreArray_Cuda); CeedChk(ierr);
  ierr = CeedSetBackendFunction(ceed, "Vector", vec, "RestoreArrayRead",
                                CeedVectorRestoreArrayRead_Cuda); CeedChk(ierr);
  ierr = CeedSetBackendFunction(ceed, "Vector", vec, "Destroy",
                                CeedVectorDestroy_Cuda); CeedChk(ierr);
<<<<<<< HEAD
  // ***************************************************************************
  ierr = CeedCalloc(1, &data); CeedChk(ierr);
  ierr = CeedVectorSetData(vec, (void*)&data);
=======

  // ***************************************************************************
  ierr = CeedCalloc(1, &data); CeedChk(ierr);
  ierr = CeedVectorSetData(vec, (void*)&data); CeedChk(ierr);
>>>>>>> 09eed47d
  data->memState = DEVICE_SYNC; //Synchronized with the Device by default
  return 0;
}<|MERGE_RESOLUTION|>--- conflicted
+++ resolved
@@ -34,11 +34,7 @@
   ierr = CeedVectorGetCeed(vec, &ceed); CeedChk(ierr);
   CeedVector_Cuda *data;
   ierr = CeedVectorGetData(vec, (void*)&data); CeedChk(ierr);
-<<<<<<< HEAD
-  ierr = cudaMemcpy(data->d_array, data->h_array, bytes(vec), cudaMemcpyHostToDevice);
-=======
   cudaMemcpy(data->d_array, data->h_array, bytes(vec), cudaMemcpyHostToDevice);
->>>>>>> 09eed47d
   CeedChk_Cu(ceed, ierr);
   return 0;
 }
@@ -124,11 +120,7 @@
   ierr = CeedVectorGetData(vec, (void*)&data); CeedChk(ierr);
 
   ierr = CeedFree(&data->h_array_allocated); CeedChk(ierr);
-<<<<<<< HEAD
-  //ierr = cudaFree(&data->d_array_allocated); CeedChk_Cu(ceed, ierr);
-=======
   ierr = cudaFree(data->d_array_allocated); CeedChk_Cu(ceed, ierr);
->>>>>>> 09eed47d
 
   switch (mtype) {
   case CEED_MEM_HOST:
@@ -335,12 +327,6 @@
   Ceed ceed;
   ierr = CeedVectorGetCeed(vec, &ceed); CeedChk(ierr);
 
-<<<<<<< HEAD
-=======
-  Ceed ceed;
-  ierr = CeedVectorGetCeed(vec, &ceed); CeedChk(ierr);
-
->>>>>>> 09eed47d
   ierr = CeedSetBackendFunction(ceed, "Vector", vec, "SetArray",
                                 CeedVectorSetArray_Cuda); CeedChk(ierr);
   ierr = CeedSetBackendFunction(ceed, "Vector", vec, "SetValue",
@@ -355,16 +341,9 @@
                                 CeedVectorRestoreArrayRead_Cuda); CeedChk(ierr);
   ierr = CeedSetBackendFunction(ceed, "Vector", vec, "Destroy",
                                 CeedVectorDestroy_Cuda); CeedChk(ierr);
-<<<<<<< HEAD
-  // ***************************************************************************
-  ierr = CeedCalloc(1, &data); CeedChk(ierr);
-  ierr = CeedVectorSetData(vec, (void*)&data);
-=======
-
-  // ***************************************************************************
+
   ierr = CeedCalloc(1, &data); CeedChk(ierr);
   ierr = CeedVectorSetData(vec, (void*)&data); CeedChk(ierr);
->>>>>>> 09eed47d
   data->memState = DEVICE_SYNC; //Synchronized with the Device by default
   return 0;
 }