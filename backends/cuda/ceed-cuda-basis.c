--- conflicted
+++ resolved
@@ -322,13 +322,8 @@
 
 inline __device__ void interp3d(const CeedInt nelem, const int transpose, const CeedScalar *c_B, const CeedScalar * __restrict__ d_U, CeedScalar *__restrict__ d_V)
 {
-<<<<<<< HEAD
   real r_V[Q1D*Q1D*Q1D];
   real r_t[Q1D*Q1D*Q1D];
-=======
-    real r_V[Q1D*Q1D*Q1D];
-    real r_t[Q1D*Q1D*Q1D];
->>>>>>> 74649069
 
   const int tid = threadIdx.x;
   const int bid = blockIdx.x;
@@ -343,14 +338,13 @@
       Contract3d(r_t, c_B, P1D, P1D, Q1D, P1D, Q1D, r_V); 
       Contract3d(r_V, c_B, P1D, Q1D, Q1D, P1D, Q1D, r_t);
     } else {
-<<<<<<< HEAD
-      ContractTranspose3d(r_t, c_B, Q1D, Q1D, Q1D, P1D, Q1D, r_V);
-      ContractTranspose3d(r_V, c_B, Q1D, Q1D, P1D, P1D, Q1D, r_t);
-      ContractTranspose3d(r_t, c_B, Q1D, P1D, P1D, P1D, Q1D, r_V);
+      ContractTranspose3d(r_V, c_B, Q1D, Q1D, Q1D, P1D, Q1D, r_t);
+      ContractTranspose3d(r_t, c_B, Q1D, Q1D, P1D, P1D, Q1D, r_V);
+      ContractTranspose3d(r_V, c_B, Q1D, P1D, P1D, P1D, Q1D, r_t);
     }
     
 #pragma unroll 
-    for (int i = 0; i < P1D*P1D*P1D; i++) d_V[bid*32*P1D*P1D*P1D + i*32 + tid] = r_V[i];
+    for (int i = 0; i < P1D*P1D*P1D; i++) d_V[bid*32*P1D*P1D*P1D + i*32 + tid] = r_t[i];
   }
 }
 
@@ -365,15 +359,6 @@
   }else if (BASIS_DIM==3)
   {
     interp3d(nelem, transpose, c_B, d_U, d_V);
-=======
-      ContractTranspose(r_V, c_B, Q1D, Q1D, Q1D, P1D, Q1D, r_t);
-      ContractTranspose(r_t, c_B, Q1D, Q1D, P1D, P1D, Q1D, r_V);
-      ContractTranspose(r_V, c_B, Q1D, P1D, P1D, P1D, Q1D, r_t);
-    }
-    
-#pragma unroll 
-    for (int i = 0; i < P1D*P1D*P1D; i++) d_V[bid*32*P1D*P1D*P1D + i*32 + tid] = r_t[i];
->>>>>>> 74649069
   }
 }   
 
@@ -447,17 +432,10 @@
     ierr = cudaMemset(d_v, 0, v->length * sizeof(CeedScalar)); CeedChk(ierr);
   }
   if (emode == CEED_EVAL_INTERP) {
-<<<<<<< HEAD
-    // CeedScalar* c_B;
-    // ierr = initInterp(data->d_interp1d, basis->P1d, basis->Q1d, &c_B); CeedChk(ierr);
-    // void *interpargs[] = {(void*)&nelem, (void*)&transpose, &c_B, &d_u, &d_v};
-    void *interpargs[] = {(void*)&nelem, (void*)&transpose, &data->d_interp1d, &d_u, &d_v};    
-=======
     CeedScalar* c_B;
     ierr = initInterp(data->d_interp1d, basis->P1d, basis->Q1d, &c_B); CeedChk(ierr);
     void *interpargs[] = {(void*)&nelem, (void*)&transpose, &c_B, &d_u, &d_v};
-    //void *interpargs[] = {(void*)&nelem, (void*)&transpose, &data->d_interp1d, &d_u, &d_v}; 
->>>>>>> 74649069
+    //void *interpargs[] = {(void*)&nelem, (void*)&transpose, &data->d_interp1d, &d_u, &d_v};
     ierr = run_kernel(ceed, data->interp, gridsize, blocksize, interpargs); CeedChk(ierr);
   } else if (emode == CEED_EVAL_GRAD) {
     // void *gradargs[] = {(void*)&nelem, (void*)&transpose, &data->d_interp1d, &data->d_grad1d, &d_u, &d_v};
