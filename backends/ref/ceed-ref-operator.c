--- conflicted
+++ resolved
@@ -29,15 +29,6 @@
   ierr = CeedFree(&impl->edata); CeedChk(ierr);
 
   for (CeedInt i=0; i<impl->numein; i++) {
-<<<<<<< HEAD
-    ierr = CeedVectorDestroy(&impl->qvecsin[i]); CeedChk(ierr);
-  }
-  ierr = CeedFree(&impl->qvecsin); CeedChk(ierr);
-
-  for (CeedInt i=0; i<impl->numeout; i++) {
-    ierr = CeedVectorDestroy(&impl->qvecsout[i]); CeedChk(ierr);
-  }
-=======
     ierr = CeedVectorDestroy(&impl->evecsin[i]); CeedChk(ierr);
     ierr = CeedVectorDestroy(&impl->qvecsin[i]); CeedChk(ierr);
   }
@@ -49,7 +40,6 @@
     ierr = CeedVectorDestroy(&impl->qvecsout[i]); CeedChk(ierr);
   }
   ierr = CeedFree(&impl->evecsout); CeedChk(ierr);
->>>>>>> 1b435e3e
   ierr = CeedFree(&impl->qvecsout); CeedChk(ierr);
 
   ierr = CeedFree(&impl); CeedChk(ierr);
@@ -60,12 +50,8 @@
   Setup infields or outfields
  */
 static int CeedOperatorSetupFields_Ref(CeedQFunction qf, CeedOperator op,
-<<<<<<< HEAD
-                                       bool inOrOut, CeedVector *evecs,
-=======
                                        bool inOrOut,
                                        CeedVector *fullevecs, CeedVector *evecs,
->>>>>>> 1b435e3e
                                        CeedVector *qvecs, CeedInt starte,
                                        CeedInt numfields, CeedInt Q) {
   CeedInt dim, ierr, ncomp;
@@ -96,11 +82,7 @@
       ierr = CeedOperatorFieldGetElemRestriction(opfields[i], &Erestrict);
       CeedChk(ierr);
       ierr = CeedElemRestrictionCreateVector(Erestrict, NULL,
-<<<<<<< HEAD
-                                             &evecs[i+starte]);
-=======
                                              &fullevecs[i+starte]);
->>>>>>> 1b435e3e
       CeedChk(ierr);
     }
 
@@ -113,20 +95,14 @@
     case CEED_EVAL_INTERP:
       ierr = CeedQFunctionFieldGetNumComponents(qffields[i], &ncomp);
       CeedChk(ierr);
-<<<<<<< HEAD
-=======
       ierr = CeedVectorCreate(ceed, Q*ncomp, &evecs[i]); CeedChk(ierr);
->>>>>>> 1b435e3e
       ierr = CeedVectorCreate(ceed, Q*ncomp, &qvecs[i]); CeedChk(ierr);
       break;
     case CEED_EVAL_GRAD:
       ierr = CeedOperatorFieldGetBasis(opfields[i], &basis); CeedChk(ierr);
       ierr = CeedQFunctionFieldGetNumComponents(qffields[i], &ncomp);
       ierr = CeedBasisGetDimension(basis, &dim); CeedChk(ierr);
-<<<<<<< HEAD
-=======
       ierr = CeedVectorCreate(ceed, Q*ncomp, &evecs[i]); CeedChk(ierr);
->>>>>>> 1b435e3e
       ierr = CeedVectorCreate(ceed, Q*ncomp*dim, &qvecs[i]); CeedChk(ierr);
       break;
     case CEED_EVAL_WEIGHT: // Only on input fields
@@ -176,17 +152,6 @@
   ierr = CeedCalloc(numinputfields + numoutputfields, &impl->edata);
   CeedChk(ierr);
 
-<<<<<<< HEAD
-  ierr = CeedCalloc(16, &impl->qvecsin); CeedChk(ierr);
-  ierr = CeedCalloc(16, &impl->qvecsout); CeedChk(ierr);
-
-  impl->numein = numinputfields; impl->numeout = numoutputfields;
-
-  // Set up infield and outfield evecs and qvecs
-  // Infields
-  ierr = CeedOperatorSetupFields_Ref(qf, op, 0,
-                                     impl->evecs, impl->qvecsin, 0,
-=======
   ierr = CeedCalloc(16, &impl->evecsin); CeedChk(ierr);
   ierr = CeedCalloc(16, &impl->evecsout); CeedChk(ierr);
   ierr = CeedCalloc(16, &impl->qvecsin); CeedChk(ierr);
@@ -198,27 +163,16 @@
   // Infields
   ierr = CeedOperatorSetupFields_Ref(qf, op, 0, impl->evecs,
                                      impl->evecsin, impl->qvecsin, 0,
->>>>>>> 1b435e3e
                                      numinputfields, Q);
   CeedChk(ierr);
 
   // Outfields
-<<<<<<< HEAD
-  ierr = CeedOperatorSetupFields_Ref(qf, op, 1,
-                                     impl->evecs, impl->qvecsout,
-                                     numinputfields, numoutputfields, Q);
-  CeedChk(ierr);
-
-  // Temporary Vector
-  ierr = CeedVectorCreate(ceed, 0, &impl->tempvec); CeedChk(ierr);
-
-=======
+
   ierr = CeedOperatorSetupFields_Ref(qf, op, 1, impl->evecs,
                                      impl->evecsout, impl->qvecsout,
                                      numinputfields, numoutputfields, Q);
   CeedChk(ierr);
 
->>>>>>> 1b435e3e
   ierr = CeedOperatorSetSetupDone(op); CeedChk(ierr);
 
   return 0;
@@ -297,48 +251,28 @@
       // Basis action
       switch(emode) {
       case CEED_EVAL_NONE:
-<<<<<<< HEAD
-        ierr = CeedVectorSetArray(impl->qvecsin[i], CEED_MEM_HOST, 
-=======
         ierr = CeedVectorSetArray(impl->qvecsin[i], CEED_MEM_HOST,
->>>>>>> 1b435e3e
                                   CEED_USE_POINTER,
                                   &impl->edata[i][e*Q*ncomp]); CeedChk(ierr);
         break;
       case CEED_EVAL_INTERP:
         ierr = CeedOperatorFieldGetBasis(opinputfields[i], &basis); CeedChk(ierr);
-<<<<<<< HEAD
-        ierr = CeedVectorSetArray(impl->tempvec, CEED_MEM_HOST,
-=======
         ierr = CeedVectorSetArray(impl->evecsin[i], CEED_MEM_HOST,
->>>>>>> 1b435e3e
                                   CEED_USE_POINTER,
                                   &impl->edata[i][e*elemsize*ncomp]);
         CeedChk(ierr);
         ierr = CeedBasisApply(basis, 1, CEED_NOTRANSPOSE,
-<<<<<<< HEAD
-                              CEED_EVAL_INTERP, impl->tempvec,
-=======
                               CEED_EVAL_INTERP, impl->evecsin[i],
->>>>>>> 1b435e3e
                               impl->qvecsin[i]); CeedChk(ierr);
         break;
       case CEED_EVAL_GRAD:
         ierr = CeedOperatorFieldGetBasis(opinputfields[i], &basis); CeedChk(ierr);
-<<<<<<< HEAD
-        ierr = CeedVectorSetArray(impl->tempvec, CEED_MEM_HOST,
-=======
         ierr = CeedVectorSetArray(impl->evecsin[i], CEED_MEM_HOST,
->>>>>>> 1b435e3e
                                   CEED_USE_POINTER,
                                   &impl->edata[i][e*elemsize*ncomp]);
         CeedChk(ierr);
         ierr = CeedBasisApply(basis, 1, CEED_NOTRANSPOSE,
-<<<<<<< HEAD
-                              CEED_EVAL_GRAD, impl->tempvec,
-=======
                               CEED_EVAL_GRAD, impl->evecsin[i],
->>>>>>> 1b435e3e
                               impl->qvecsin[i]); CeedChk(ierr);
         break;
       case CEED_EVAL_WEIGHT:
@@ -383,38 +317,22 @@
       case CEED_EVAL_INTERP:
         ierr = CeedOperatorFieldGetBasis(opoutputfields[i], &basis);
         CeedChk(ierr);
-<<<<<<< HEAD
-        ierr = CeedVectorSetArray(impl->tempvec, CEED_MEM_HOST,
-=======
         ierr = CeedVectorSetArray(impl->evecsout[i], CEED_MEM_HOST,
->>>>>>> 1b435e3e
                                   CEED_USE_POINTER,
                                   &impl->edata[i + numinputfields][e*elemsize*ncomp]);
         ierr = CeedBasisApply(basis, 1, CEED_TRANSPOSE,
                               CEED_EVAL_INTERP, impl->qvecsout[i],
-<<<<<<< HEAD
-                              impl->tempvec); CeedChk(ierr);
-=======
                               impl->evecsout[i]); CeedChk(ierr);
->>>>>>> 1b435e3e
         break;
       case CEED_EVAL_GRAD:
         ierr = CeedOperatorFieldGetBasis(opoutputfields[i], &basis);
         CeedChk(ierr);
-<<<<<<< HEAD
-        ierr = CeedVectorSetArray(impl->tempvec, CEED_MEM_HOST,
-=======
         ierr = CeedVectorSetArray(impl->evecsout[i], CEED_MEM_HOST,
->>>>>>> 1b435e3e
                                   CEED_USE_POINTER,
                                   &impl->edata[i + numinputfields][e*elemsize*ncomp]);
         ierr = CeedBasisApply(basis, 1, CEED_TRANSPOSE,
                               CEED_EVAL_GRAD, impl->qvecsout[i],
-<<<<<<< HEAD
-                              impl->tempvec); CeedChk(ierr);
-=======
                               impl->evecsout[i]); CeedChk(ierr);
->>>>>>> 1b435e3e
         break;
       case CEED_EVAL_WEIGHT: {
         Ceed ceed;
