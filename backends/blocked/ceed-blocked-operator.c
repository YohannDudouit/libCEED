--- conflicted
+++ resolved
@@ -33,15 +33,6 @@
   ierr = CeedFree(&impl->inputstate); CeedChk(ierr);
 
   for (CeedInt i=0; i<impl->numein; i++) {
-<<<<<<< HEAD
-    ierr = CeedVectorDestroy(&impl->qvecsin[i]); CeedChk(ierr);
-  }
-  ierr = CeedFree(&impl->qvecsin); CeedChk(ierr);
-
-  for (CeedInt i=0; i<impl->numeout; i++) {
-    ierr = CeedVectorDestroy(&impl->qvecsout[i]); CeedChk(ierr);
-  }
-=======
     ierr = CeedVectorDestroy(&impl->evecsin[i]); CeedChk(ierr);
     ierr = CeedVectorDestroy(&impl->qvecsin[i]); CeedChk(ierr);
   }
@@ -53,7 +44,6 @@
     ierr = CeedVectorDestroy(&impl->qvecsout[i]); CeedChk(ierr);
   }
   ierr = CeedFree(&impl->evecsout); CeedChk(ierr);
->>>>>>> 1b435e3e
   ierr = CeedFree(&impl->qvecsout); CeedChk(ierr);
 
   ierr = CeedFree(&impl); CeedChk(ierr);
@@ -64,19 +54,11 @@
   Setup infields or outfields
  */
 static int CeedOperatorSetupFields_Blocked(CeedQFunction qf, CeedOperator op,
-<<<<<<< HEAD
-                                       bool inOrOut,
-                                       CeedElemRestriction *blkrestr,
-                                       CeedVector *evecs,
-                                       CeedVector *qvecs, CeedInt starte,
-                                       CeedInt numfields, CeedInt Q) {
-=======
     bool inOrOut,
     CeedElemRestriction *blkrestr,
     CeedVector *fullevecs, CeedVector *evecs,
     CeedVector *qvecs, CeedInt starte,
     CeedInt numfields, CeedInt Q) {
->>>>>>> 1b435e3e
   CeedInt dim, ierr, ncomp;
   Ceed ceed;
   ierr = CeedOperatorGetCeed(op, &ceed); CeedChk(ierr);
@@ -120,11 +102,7 @@
                                               data->indices, &blkrestr[i+starte]);
       CeedChk(ierr);
       ierr = CeedElemRestrictionCreateVector(blkrestr[i+starte], NULL,
-<<<<<<< HEAD
-                                             &evecs[i+starte]);
-=======
                                              &fullevecs[i+starte]);
->>>>>>> 1b435e3e
       CeedChk(ierr);
     }
 
@@ -132,29 +110,19 @@
     case CEED_EVAL_NONE:
       ierr = CeedQFunctionFieldGetNumComponents(qffields[i], &ncomp);
       CeedChk(ierr);
-<<<<<<< HEAD
-      ierr = CeedVectorCreate(ceed, Q*ncomp, &qvecs[i]); CeedChk(ierr);
-=======
       ierr = CeedVectorCreate(ceed, Q*ncomp*blksize, &qvecs[i]); CeedChk(ierr);
->>>>>>> 1b435e3e
       break;
     case CEED_EVAL_INTERP:
       ierr = CeedQFunctionFieldGetNumComponents(qffields[i], &ncomp);
       CeedChk(ierr);
-<<<<<<< HEAD
-=======
       ierr = CeedVectorCreate(ceed, Q*ncomp*blksize, &evecs[i]); CeedChk(ierr);
->>>>>>> 1b435e3e
       ierr = CeedVectorCreate(ceed, Q*ncomp*blksize, &qvecs[i]); CeedChk(ierr);
       break;
     case CEED_EVAL_GRAD:
       ierr = CeedOperatorFieldGetBasis(opfields[i], &basis); CeedChk(ierr);
       ierr = CeedQFunctionFieldGetNumComponents(qffields[i], &ncomp);
       ierr = CeedBasisGetDimension(basis, &dim); CeedChk(ierr);
-<<<<<<< HEAD
-=======
       ierr = CeedVectorCreate(ceed, Q*ncomp*blksize, &evecs[i]); CeedChk(ierr);
->>>>>>> 1b435e3e
       ierr = CeedVectorCreate(ceed, Q*ncomp*dim*blksize, &qvecs[i]); CeedChk(ierr);
       break;
     case CEED_EVAL_WEIGHT: // Only on input fields
@@ -207,12 +175,9 @@
   ierr = CeedCalloc(numinputfields + numoutputfields, &impl->edata);
   CeedChk(ierr);
 
-<<<<<<< HEAD
-=======
   ierr = CeedCalloc(16, &impl->inputstate); CeedChk(ierr);
   ierr = CeedCalloc(16, &impl->evecsin); CeedChk(ierr);
   ierr = CeedCalloc(16, &impl->evecsout); CeedChk(ierr);
->>>>>>> 1b435e3e
   ierr = CeedCalloc(16, &impl->qvecsin); CeedChk(ierr);
   ierr = CeedCalloc(16, &impl->qvecsout); CeedChk(ierr);
 
@@ -221,19 +186,6 @@
   // Set up infield and outfield pointer arrays
   // Infields
   ierr = CeedOperatorSetupFields_Blocked(qf, op, 0, impl->blkrestr,
-<<<<<<< HEAD
-                                     impl->evecs, impl->qvecsin, 0,
-                                     numinputfields, Q);
-  CeedChk(ierr);
-  // Outfields
-  ierr = CeedOperatorSetupFields_Blocked(qf, op, 1, impl->blkrestr,
-                                     impl->evecs, impl->qvecsout,
-                                     numinputfields, numoutputfields, Q);
-  CeedChk(ierr);
-
-  // Temporary Vector
-  ierr = CeedVectorCreate(ceed, 0, &impl->tempvec); CeedChk(ierr);
-=======
                                          impl->evecs, impl->evecsin,
                                          impl->qvecsin, 0,
                                          numinputfields, Q);
@@ -244,7 +196,6 @@
                                          impl->qvecsout, numinputfields,
                                          numoutputfields, Q);
   CeedChk(ierr);
->>>>>>> 1b435e3e
 
   ierr = CeedOperatorSetSetupDone(op); CeedChk(ierr);
 
@@ -329,48 +280,28 @@
       // Basis action
       switch(emode) {
       case CEED_EVAL_NONE:
-<<<<<<< HEAD
-        ierr = CeedVectorSetArray(impl->qvecsin[i], CEED_MEM_HOST, 
-=======
         ierr = CeedVectorSetArray(impl->qvecsin[i], CEED_MEM_HOST,
->>>>>>> 1b435e3e
                                   CEED_USE_POINTER,
                                   &impl->edata[i][e*Q*ncomp]); CeedChk(ierr);
         break;
       case CEED_EVAL_INTERP:
         ierr = CeedOperatorFieldGetBasis(opinputfields[i], &basis); CeedChk(ierr);
-<<<<<<< HEAD
-        ierr = CeedVectorSetArray(impl->tempvec, CEED_MEM_HOST,
-=======
         ierr = CeedVectorSetArray(impl->evecsin[i], CEED_MEM_HOST,
->>>>>>> 1b435e3e
                                   CEED_USE_POINTER,
                                   &impl->edata[i][e*elemsize*ncomp]);
         CeedChk(ierr);
         ierr = CeedBasisApply(basis, blksize, CEED_NOTRANSPOSE,
-<<<<<<< HEAD
-                              CEED_EVAL_INTERP, impl->tempvec,
-=======
                               CEED_EVAL_INTERP, impl->evecsin[i],
->>>>>>> 1b435e3e
                               impl->qvecsin[i]); CeedChk(ierr);
         break;
       case CEED_EVAL_GRAD:
         ierr = CeedOperatorFieldGetBasis(opinputfields[i], &basis); CeedChk(ierr);
-<<<<<<< HEAD
-        ierr = CeedVectorSetArray(impl->tempvec, CEED_MEM_HOST,
-=======
         ierr = CeedVectorSetArray(impl->evecsin[i], CEED_MEM_HOST,
->>>>>>> 1b435e3e
                                   CEED_USE_POINTER,
                                   &impl->edata[i][e*elemsize*ncomp]);
         CeedChk(ierr);
         ierr = CeedBasisApply(basis, blksize, CEED_NOTRANSPOSE,
-<<<<<<< HEAD
-                              CEED_EVAL_GRAD, impl->tempvec,
-=======
                               CEED_EVAL_GRAD, impl->evecsin[i],
->>>>>>> 1b435e3e
                               impl->qvecsin[i]); CeedChk(ierr);
         break;
       case CEED_EVAL_WEIGHT:
@@ -417,38 +348,22 @@
       case CEED_EVAL_INTERP:
         ierr = CeedOperatorFieldGetBasis(opoutputfields[i], &basis);
         CeedChk(ierr);
-<<<<<<< HEAD
-        ierr = CeedVectorSetArray(impl->tempvec, CEED_MEM_HOST,
-=======
         ierr = CeedVectorSetArray(impl->evecsout[i], CEED_MEM_HOST,
->>>>>>> 1b435e3e
                                   CEED_USE_POINTER,
                                   &impl->edata[i + numinputfields][e*elemsize*ncomp]);
         ierr = CeedBasisApply(basis, blksize, CEED_TRANSPOSE,
                               CEED_EVAL_INTERP, impl->qvecsout[i],
-<<<<<<< HEAD
-                              impl->tempvec); CeedChk(ierr);
-=======
                               impl->evecsout[i]); CeedChk(ierr);
->>>>>>> 1b435e3e
         break;
       case CEED_EVAL_GRAD:
         ierr = CeedOperatorFieldGetBasis(opoutputfields[i], &basis);
         CeedChk(ierr);
-<<<<<<< HEAD
-        ierr = CeedVectorSetArray(impl->tempvec, CEED_MEM_HOST,
-=======
         ierr = CeedVectorSetArray(impl->evecsout[i], CEED_MEM_HOST,
->>>>>>> 1b435e3e
                                   CEED_USE_POINTER,
                                   &impl->edata[i + numinputfields][e*elemsize*ncomp]);
         ierr = CeedBasisApply(basis, blksize, CEED_TRANSPOSE,
                               CEED_EVAL_GRAD, impl->qvecsout[i],
-<<<<<<< HEAD
-                              impl->tempvec); CeedChk(ierr);
-=======
                               impl->evecsout[i]); CeedChk(ierr);
->>>>>>> 1b435e3e
         break;
       case CEED_EVAL_WEIGHT: {
         Ceed ceed;
