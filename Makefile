--- conflicted
+++ resolved
@@ -227,7 +227,7 @@
   BACKENDS += /cpu/occa /gpu/occa /omp/occa
 endif
 
-<<<<<<< HEAD
+# Cuda Backend
 CUDA_LIB_DIR := $(wildcard $(foreach d,lib lib64,$(CUDA_DIR)/$d/libcudart.${SO_EXT}))
 CUDA_LIB_DIR := $(patsubst %/,%,$(dir $(firstword $(CUDA_LIB_DIR))))
 ifneq ($(CUDA_LIB_DIR),)
@@ -239,9 +239,7 @@
   BACKENDS += /gpu/cuda
 endif
 
-=======
 # MAGMA Backend
->>>>>>> 60bf703a
 ifneq ($(wildcard $(MAGMA_DIR)/lib/libmagma.*),)
   ifneq ($(CUDA_LIB_DIR),)
   cuda_link = -Wl,-rpath,$(CUDA_LIB_DIR) -L$(CUDA_LIB_DIR) -lcublas -lcusparse -lcudart
