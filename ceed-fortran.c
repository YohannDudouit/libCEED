// Fortran interface
#include <ceed.h>
#include <ceed-impl.h>
#include <ceed-fortran-name.h>

#include <stdlib.h>
#include <string.h>

#define FORTRAN_REQUEST_IMMEDIATE -1
#define FORTRAN_REQUEST_ORDERED -2
#define FORTRAN_NULL -3
#define FORTRAN_ELEMRESTRICT_IDENTITY -1
#define FORTRAN_RESTRICTION_IDENTITY -1
#define FORTRAN_BASIS_COLOCATED -1
#define FORTRAN_QDATA_NONE -1
#define FORTRAN_VECTOR_ACTIVE -1
#define FORTRAN_VECTOR_NONE -2

static Ceed *Ceed_dict = NULL;
static int Ceed_count = 0;
static int Ceed_n = 0;
static int Ceed_count_max = 0;

#define fCeedInit FORTRAN_NAME(ceedinit,CEEDINIT)
void fCeedInit(const char* resource, int *ceed, int *err) {
  if (Ceed_count == Ceed_count_max) {
    Ceed_count_max += Ceed_count_max/2 + 1;
    CeedRealloc(Ceed_count_max, &Ceed_dict);
  }

  Ceed *ceed_ = &Ceed_dict[Ceed_count];
  *err = CeedInit(resource, ceed_);

  if (*err == 0) {
    *ceed = Ceed_count++;
    Ceed_n++;
  }
}

#define fCeedDestroy FORTRAN_NAME(ceeddestroy,CEEDDESTROY)
void fCeedDestroy(int *ceed, int *err) {
  *err = CeedDestroy(&Ceed_dict[*ceed]);

  if (*err == 0) {
    Ceed_n--;
    if (Ceed_n == 0) {
      CeedFree(&Ceed_dict);
      Ceed_count = 0;
      Ceed_count_max = 0;
    }
  }
}

static CeedVector *CeedVector_dict = NULL;
static int CeedVector_count = 0;
static int CeedVector_n = 0;
static int CeedVector_count_max = 0;

#define fCeedVectorCreate FORTRAN_NAME(ceedvectorcreate,CEEDVECTORCREATE)
void fCeedVectorCreate(int *ceed, int *length, int *vec, int *err) {
  if (CeedVector_count == CeedVector_count_max) {
    CeedVector_count_max += CeedVector_count_max/2 + 1;
    CeedRealloc(CeedVector_count_max, &CeedVector_dict);
  }

  CeedVector* vec_ = &CeedVector_dict[CeedVector_count];
  *err = CeedVectorCreate(Ceed_dict[*ceed], *length, vec_);

  if (*err == 0) {
    *vec = CeedVector_count++;
    CeedVector_n++;
  }
}

#define fCeedVectorSetArray FORTRAN_NAME(ceedvectorsetarray,CEEDVECTORSETARRAY)
void fCeedVectorSetArray(int *vec, int *memtype, int *copymode,
                         CeedScalar *array, int *err) {
  *err = CeedVectorSetArray(CeedVector_dict[*vec], *memtype, *copymode, array);
}

#define fCeedVectorGetArray FORTRAN_NAME(ceedvectorgetarray,CEEDVECTORGETARRAY)
//TODO Need Fixing, double pointer
void fCeedVectorGetArray(int *vec, int *memtype, CeedScalar *array, int *err) {
  CeedScalar *b;
  CeedVector vec_ = CeedVector_dict[*vec];
  *err = CeedVectorGetArray(vec_, *memtype, &b);
  if (*err == 0)
    memcpy(array, b, sizeof(CeedScalar)*vec_->length);
}

#define fCeedVectorGetArrayRead \
    FORTRAN_NAME(ceedvectorgetarrayread,CEEDVECTORGETARRAYREAD)
//TODO Need Fixing, double pointer
void fCeedVectorGetArrayRead(int *vec, int *memtype, CeedScalar *array,
                             int *err) {
  const CeedScalar *b;
  *err = CeedVectorGetArrayRead(CeedVector_dict[*vec], *memtype, &b);
  CeedVector vec_ = CeedVector_dict[*vec];
  if (*err == 0)
    memcpy(array, b, sizeof(CeedScalar)*vec_->length);
}

#define fCeedVectorRestoreArray \
    FORTRAN_NAME(ceedvectorrestorearray,CEEDVECTORRESTOREARRAY)
void fCeedVectorRestoreArray(int *vec, CeedScalar *array, int *err) {
  *err = CeedVectorRestoreArray(CeedVector_dict[*vec], &array);
}

#define fCeedVectorRestoreArrayRead \
    FORTRAN_NAME(ceedvectorrestorearrayread,CEEDVECTORRESTOREARRAYREAD)
void fCeedVectorRestoreArrayRead(int *vec, const CeedScalar *array, int *err) {
  *err = CeedVectorRestoreArrayRead(CeedVector_dict[*vec], &array);
}

#define fCeedVectorDestroy FORTRAN_NAME(ceedvectordestroy,CEEDVECTORDESTROY)
void fCeedVectorDestroy(int *vec, int *err) {
  *err = CeedVectorDestroy(&CeedVector_dict[*vec]);

  if (*err == 0) {
    CeedVector_n--;
    if (CeedVector_n == 0) {
      CeedFree(&CeedVector_dict);
      CeedVector_count = 0;
      CeedVector_count_max = 0;
    }
  }
}

static CeedElemRestriction *CeedElemRestriction_dict = NULL;
static int CeedElemRestriction_count = 0;
static int CeedElemRestriction_n = 0;
static int CeedElemRestriction_count_max = 0;

#define fCeedElemRestrictionCreate \
    FORTRAN_NAME(ceedelemrestrictioncreate, CEEDELEMRESTRICTIONCREATE)
void fCeedElemRestrictionCreate(int *ceed, int *nelements,
                                int *esize, int *ndof, int *ncomp, int *memtype, int *copymode,
                                const int *indices, int *elemrestriction, int *err) {
  if (CeedElemRestriction_count == CeedElemRestriction_count_max) {
    CeedElemRestriction_count_max += CeedElemRestriction_count_max/2 + 1;
    CeedRealloc(CeedElemRestriction_count_max, &CeedElemRestriction_dict);
  }

  const int *indices_ = indices;
  if (*indices == FORTRAN_ELEMRESTRICT_IDENTITY) {
    indices_ = NULL;
  }

  CeedElemRestriction *elemrestriction_ =
    &CeedElemRestriction_dict[CeedElemRestriction_count];
  *err = CeedElemRestrictionCreate(Ceed_dict[*ceed], *nelements, *esize, *ndof,
                                   *ncomp,
                                   *memtype, *copymode, indices_, elemrestriction_);

  if (*err == 0) {
    *elemrestriction = CeedElemRestriction_count++;
    CeedElemRestriction_n++;
  }
}

#define fCeedElemRestrictionCreateBlocked \
    FORTRAN_NAME(ceedelemrestrictioncreateblocked,CEEDELEMRESTRICTIONCREATEBLOCKED)
void fCeedElemRestrictionCreateBlocked(int *ceed, int *nelements,
                                       int *esize, int *blocksize, int *mtype, int *cmode,
                                       int *blkindices, int *elemr, int *err) {
  *err = CeedElemRestrictionCreateBlocked(Ceed_dict[*ceed], *nelements, *esize,
                                          *blocksize, *mtype, *cmode, blkindices, &CeedElemRestriction_dict[*elemr]);
}

static CeedRequest *CeedRequest_dict = NULL;
static int CeedRequest_count = 0;
static int CeedRequest_n = 0;
static int CeedRequest_count_max = 0;

#define fCeedElemRestrictionApply \
    FORTRAN_NAME(ceedelemrestrictionapply,CEEDELEMRESTRICTIONAPPLY)
void fCeedElemRestrictionApply(int *elemr, int *tmode, int *lmode,
                               int *uvec, int *ruvec, int *rqst, int *err) {
  int createRequest = 1;
  // Check if input is CEED_REQUEST_ORDERED(-2) or CEED_REQUEST_IMMEDIATE(-1)
  if (*rqst == FORTRAN_REQUEST_IMMEDIATE || *rqst == FORTRAN_REQUEST_ORDERED)
    createRequest = 0;

  if (createRequest && CeedRequest_count == CeedRequest_count_max) {
    CeedRequest_count_max += CeedRequest_count_max/2 + 1;
    CeedRealloc(CeedRequest_count_max, &CeedRequest_dict);
  }

  CeedRequest *rqst_;
  if      (*rqst == FORTRAN_REQUEST_IMMEDIATE) rqst_ = CEED_REQUEST_IMMEDIATE;
  else if (*rqst == FORTRAN_REQUEST_ORDERED  ) rqst_ = CEED_REQUEST_ORDERED;
  else rqst_ = &CeedRequest_dict[CeedRequest_count];

  *err = CeedElemRestrictionApply(CeedElemRestriction_dict[*elemr], *tmode,
                                  *lmode, CeedVector_dict[*uvec], CeedVector_dict[*ruvec], rqst_);

  if (*err == 0 && createRequest) {
    *rqst = CeedRequest_count++;
    CeedRequest_n++;
  }
}

#define fCeedRequestWait FORTRAN_NAME(ceedrequestwait, CEEDREQUESTWAIT)
void fCeedRequestWait(int *rqst, int *err) {
  // TODO Uncomment this once CeedRequestWait is implemented
  //*err = CeedRequestWait(&CeedRequest_dict[*rqst]);

  if (*err == 0) {
    CeedRequest_n--;
    if (CeedRequest_n == 0) {
      CeedFree(&CeedRequest_dict);
      CeedRequest_count = 0;
      CeedRequest_count_max = 0;
    }
  }
}

#define fCeedElemRestrictionDestroy \
    FORTRAN_NAME(ceedelemrestrictiondestroy,CEEDELEMRESTRICTIONDESTROY)
void fCeedElemRestrictionDestroy(int *elem, int *err) {
  *err = CeedElemRestrictionDestroy(&CeedElemRestriction_dict[*elem]);

  if (*err == 0) {
    CeedElemRestriction_n--;
    if (CeedElemRestriction_n == 0) {
      CeedFree(&CeedElemRestriction_dict);
      CeedElemRestriction_count = 0;
      CeedElemRestriction_count_max = 0;
    }
  }
}

static CeedBasis *CeedBasis_dict = NULL;
static int CeedBasis_count = 0;
static int CeedBasis_n = 0;
static int CeedBasis_count_max = 0;

#define fCeedBasisCreateTensorH1Lagrange \
    FORTRAN_NAME(ceedbasiscreatetensorh1lagrange, CEEDBASISCREATETENSORH1LAGRANGE)
void fCeedBasisCreateTensorH1Lagrange(int *ceed, int *dim,
                                      int *ndof, int *P, int *Q, int *quadmode, int *basis,
                                      int *err) {
  if (CeedBasis_count == CeedBasis_count_max) {
    CeedBasis_count_max += CeedBasis_count_max/2 + 1;
    CeedRealloc(CeedBasis_count_max, &CeedBasis_dict);
  }

  *err = CeedBasisCreateTensorH1Lagrange(Ceed_dict[*ceed], *dim, *ndof, *P, *Q,
                                         *quadmode, &CeedBasis_dict[CeedBasis_count]);

  if (*err == 0) {
    *basis = CeedBasis_count++;
    CeedBasis_n++;
  }
}

#define fCeedBasisCreateTensorH1 \
    FORTRAN_NAME(ceedbasiscreatetensorh1, CEEDBASISCREATETENSORH1)
void fCeedBasisCreateTensorH1(int *ceed, int *dim, int *ndof, int *P1d,
                              int *Q1d, const CeedScalar *interp1d, const CeedScalar *grad1d,
                              const CeedScalar *qref1d, const CeedScalar *qweight1d, int *basis, int *err) {
  if (CeedBasis_count == CeedBasis_count_max) {
    CeedBasis_count_max += CeedBasis_count_max/2 + 1;
    CeedRealloc(CeedBasis_count_max, &CeedBasis_dict);
  }

  *err = CeedBasisCreateTensorH1(Ceed_dict[*ceed], *dim, *ndof, *P1d, *Q1d,
                                 interp1d, grad1d,
                                 qref1d, qweight1d, &CeedBasis_dict[CeedBasis_count]);

  if (*err == 0) {
    *basis = CeedBasis_count++;
    CeedBasis_n++;
  }
}

#define fCeedBasisView FORTRAN_NAME(ceedbasisview, CEEDBASISVIEW)
void fCeedBasisView(int *basis, int *err) {
  *err = CeedBasisView(CeedBasis_dict[*basis], stdout);
}

#define fCeedQRFactorization \
    FORTRAN_NAME(ceedqrfactorization, CEEDQRFACTORIZATION)
void fCeedQRFactorization(CeedScalar *mat, CeedScalar *tau, int *m, int *n,
                          int *err) {
  *err = CeedQRFactorization(mat, tau, *m, *n);
}

#define fCeedBasisGetColocatedGrad \
    FORTRAN_NAME(ceedbasisgetcolocatedgrad, CEEDBASISGETCOLOCATEDGRAD)
void fCeedBasisGetColocatedGrad(int *basis, CeedScalar *colograd1d,
                                int *err) {
  *err = CeedBasisGetColocatedGrad(CeedBasis_dict[*basis], colograd1d);
}

#define fCeedBasisApply FORTRAN_NAME(ceedbasisapply, CEEDBASISAPPLY)
void fCeedBasisApply(int *basis, int *tmode, int *emode, const CeedScalar *u,
                     CeedScalar *v, int *err) {
  *err = CeedBasisApply(CeedBasis_dict[*basis], *tmode, *emode, u, v);
}

#define fCeedBasisGetNumNodes \
    FORTRAN_NAME(ceedbasisgetnumnodes, CEEDBASISGETNUMNODES)
void fCeedBasisGetNumNodes(int *basis, int *P, int *err) {
  *err = CeedBasisGetNumNodes(CeedBasis_dict[*basis], P);
}

#define fCeedBasisGetNumQuadraturePoints \
    FORTRAN_NAME(ceedbasisgetnumquadraturepoints, CEEDBASISGETNUMQUADRATUREPOINTS)
void fCeedBasisGetNumQuadraturePoints(int *basis, int *Q, int *err) {
  *err = CeedBasisGetNumQuadraturePoints(CeedBasis_dict[*basis], Q);
}

#define fCeedBasisDestroy FORTRAN_NAME(ceedbasisdestroy,CEEDBASISDESTROY)
void fCeedBasisDestroy(int *basis, int *err) {
  *err = CeedBasisDestroy(&CeedBasis_dict[*basis]);

  if (*err == 0) {
    CeedBasis_n--;
    if (CeedBasis_n == 0) {
      CeedFree(&CeedBasis_dict);
      CeedBasis_count = 0;
      CeedBasis_count_max = 0;
    }
  }
}

#define fCeedGaussQuadrature FORTRAN_NAME(ceedgaussquadrature, CEEDGAUSSQUADRATURE)
void fCeedGaussQuadrature(int *Q, CeedScalar *qref1d, CeedScalar *qweight1d,
                          int *err) {
  *err = CeedGaussQuadrature(*Q, qref1d, qweight1d);
}

#define fCeedLobattoQuadrature \
    FORTRAN_NAME(ceedlobattoquadrature, CEEDLOBATTOQUADRATURE)
void fCeedLobattoQuadrature(int *Q, CeedScalar *qref1d, CeedScalar *qweight1d,
                            int *err) {
  *err = CeedLobattoQuadrature(*Q, qref1d, qweight1d);
}

static CeedQFunction *CeedQFunction_dict = NULL;
static int CeedQFunction_count = 0;
static int CeedQFunction_n = 0;
static int CeedQFunction_count_max = 0;

struct fContext {
  void (*f)(void *ctx, int *nq,
            const CeedScalar *u,const CeedScalar *u1,const CeedScalar *u2,
            const CeedScalar *u3,
            const CeedScalar *u4,const CeedScalar *u5,const CeedScalar *u6,
            const CeedScalar *u7,
            const CeedScalar *u8,const CeedScalar *u9,const CeedScalar *u10,
            const CeedScalar *u11,
            const CeedScalar *u12,const CeedScalar *u13,const CeedScalar *u14,
            const CeedScalar *u15,
            CeedScalar *v,CeedScalar *v1, CeedScalar *v2,CeedScalar *v3,
            CeedScalar *v4,CeedScalar *v5, CeedScalar *v6,CeedScalar *v7,
            CeedScalar *v8,CeedScalar *v9, CeedScalar *v10,CeedScalar *v11,
            CeedScalar *v12,CeedScalar *v13, CeedScalar *v14,CeedScalar *v15, int *err);
  void *innerctx;
};

static int CeedQFunctionFortranStub(void *ctx, int nq,
                                    const CeedScalar *const *u, CeedScalar *const *v) {
  struct fContext *fctx = ctx;
  int ierr;

  CeedScalar ctx_=1.0;
  fctx->f((void*)&ctx_,&nq,u[0],u[1],u[2],u[3],u[4],u[5],u[6],u[7],
          u[8],u[9],u[10],u[11],u[12],u[13],u[14],u[15],
          v[0],v[1],v[2],v[3],v[4],v[5],v[6],v[7],
          v[8],v[9],v[10],v[11],v[12],v[13],v[14],v[15],&ierr);
  return ierr;
}

#define fCeedQFunctionCreateInterior \
    FORTRAN_NAME(ceedqfunctioncreateinterior, CEEDQFUNCTIONCREATEINTERIOR)
void fCeedQFunctionCreateInterior(int* ceed, int* vlength,
                                  void (*f)(void *ctx, int *nq,
                                      const CeedScalar *u,const CeedScalar *u1,const CeedScalar *u2,
                                      const CeedScalar *u3,
                                      const CeedScalar *u4,const CeedScalar *u5,const CeedScalar *u6,
                                      const CeedScalar *u7,
                                      const CeedScalar *u8,const CeedScalar *u9,const CeedScalar *u10,
                                      const CeedScalar *u11,
                                      const CeedScalar *u12,const CeedScalar *u13,const CeedScalar *u14,
                                      const CeedScalar *u15,
                                      CeedScalar *v,CeedScalar *v1, CeedScalar *v2,CeedScalar *v3,
                                      CeedScalar *v4,CeedScalar *v5, CeedScalar *v6,CeedScalar *v7,
                                      CeedScalar *v8,CeedScalar *v9, CeedScalar *v10,CeedScalar *v11,
                                      CeedScalar *v12,CeedScalar *v13, CeedScalar *v14,CeedScalar *v15,
                                      int *err),
                                  const char *focca, int *qf, int *err) {
  if (CeedQFunction_count == CeedQFunction_count_max) {
    CeedQFunction_count_max += CeedQFunction_count_max/2 + 1;
    CeedRealloc(CeedQFunction_count_max, &CeedQFunction_dict);
  }

  CeedQFunction *qf_ = &CeedQFunction_dict[CeedQFunction_count];
<<<<<<< HEAD
  *err = CeedQFunctionCreateInterior(Ceed_dict[*ceed], *vlength, *nfields,
                                     *qdatasize, (CeedEvalMode)(*inmode), (CeedEvalMode)(*outmode),
                                     CeedQFunctionFortranStub, NULL, focca, qf_);
=======
  *err = CeedQFunctionCreateInterior(Ceed_dict[*ceed], *vlength,
                                     CeedQFunctionFortranStub,focca, qf_);
>>>>>>> b904e572

  if (*err == 0) {
    *qf = CeedQFunction_count++;
    CeedQFunction_n++;
  }

  struct fContext *fctx;
  *err = CeedMalloc(1, &fctx);
  if (*err) return;
  fctx->f = f; fctx->innerctx = NULL;

  *err = CeedQFunctionSetContext(*qf_, fctx, sizeof(struct fContext));

}

#define fCeedQFunctionAddInput \
    FORTRAN_NAME(ceedqfunctionaddinput,CEEDQFUNCTIONADDINPUT)
void fCeedQFunctionAddInput(int *qf, const char *fieldname,
                            CeedInt *ncomp, CeedEvalMode *emode, int *err) {
  CeedQFunction qf_ = CeedQFunction_dict[*qf];

  *err = CeedQFunctionAddInput(qf_, fieldname, *ncomp, *emode);
}

#define fCeedQFunctionAddOutput \
    FORTRAN_NAME(ceedqfunctionaddoutput,CEEDQFUNCTIONADDOUTPUT)
void fCeedQFunctionAddOutput(int *qf, const char *fieldname,
                             CeedInt *ncomp, CeedEvalMode *emode, int *err) {
  CeedQFunction qf_ = CeedQFunction_dict[*qf];

  *err = CeedQFunctionAddOutput(qf_, fieldname, *ncomp, *emode);
}

#define fCeedQFunctionApply \
    FORTRAN_NAME(ceedqfunctionapply,CEEDQFUNCTIONAPPLY)
//TODO Need Fixing, double pointer
void fCeedQFunctionApply(int *qf, int *Q,
                         const CeedScalar *u,const CeedScalar *u1,const CeedScalar *u2,
                         const CeedScalar *u3,
                         const CeedScalar *u4,const CeedScalar *u5,const CeedScalar *u6,
                         const CeedScalar *u7,
                         const CeedScalar *u8,const CeedScalar *u9,const CeedScalar *u10,
                         const CeedScalar *u11,
                         const CeedScalar *u12,const CeedScalar *u13,const CeedScalar *u14,
                         const CeedScalar *u15,
                         CeedScalar *v,CeedScalar *v1, CeedScalar *v2,CeedScalar *v3,
                         CeedScalar *v4,CeedScalar *v5, CeedScalar *v6,CeedScalar *v7,
                         CeedScalar *v8,CeedScalar *v9, CeedScalar *v10,CeedScalar *v11,
                         CeedScalar *v12,CeedScalar *v13, CeedScalar *v14,CeedScalar *v15, int *err) {
  CeedQFunction qf_ = CeedQFunction_dict[*qf];
  const CeedScalar **in;
  *err = CeedCalloc(16, &in);
  if (*err) return;
  in[0] = u;
  in[1] = u1;
  in[2] = u2;
  in[3] = u3;
  in[4] = u4;
  in[5] = u5;
  in[6] = u6;
  in[7] = u7;
  in[8] = u8;
  in[9] = u9;
  in[10] = u10;
  in[11] = u11;
  in[12] = u12;
  in[13] = u13;
  in[14] = u14;
  in[15] = u15;
  CeedScalar **out;
  *err = CeedCalloc(16, &out);
  if (*err) return;
  out[0] = v;
  out[1] = v1;
  out[2] = v2;
  out[3] = v3;
  out[4] = v4;
  out[5] = v5;
  out[6] = v6;
  out[7] = v7;
  out[8] = v8;
  out[9] = v9;
  out[10] = v10;
  out[11] = v11;
  out[12] = v12;
  out[13] = v13;
  out[14] = v14;
  out[15] = v15;
  *err = CeedQFunctionApply(qf_, *Q, (const CeedScalar * const*)in, out);
  if (*err) return;

  *err = CeedFree(&in);
  if (*err) return;
  *err = CeedFree(&out);
}

#define fCeedQFunctionDestroy \
    FORTRAN_NAME(ceedqfunctiondestroy,CEEDQFUNCTIONDESTROY)
void fCeedQFunctionDestroy(int *qf, int *err) {
  CeedFree(&CeedQFunction_dict[*qf]->ctx);
  *err = CeedQFunctionDestroy(&CeedQFunction_dict[*qf]);

  if (*err) return;
  CeedQFunction_n--;
  if (CeedQFunction_n == 0) {
    *err = CeedFree(&CeedQFunction_dict);
    CeedQFunction_count = 0;
    CeedQFunction_count_max = 0;
  }
}

static CeedOperator *CeedOperator_dict = NULL;
static int CeedOperator_count = 0;
static int CeedOperator_n = 0;
static int CeedOperator_count_max = 0;

#define fCeedOperatorCreate \
    FORTRAN_NAME(ceedoperatorcreate, CEEDOPERATORCREATE)
void fCeedOperatorCreate(int* ceed,
                         int* qf, int* dqf, int* dqfT, int *op, int *err) {
  if (CeedOperator_count == CeedOperator_count_max)
    CeedOperator_count_max += CeedOperator_count_max/2 + 1,
                              CeedOperator_dict =
                                realloc(CeedOperator_dict, sizeof(CeedOperator)*CeedOperator_count_max);

  CeedOperator *op_ = &CeedOperator_dict[CeedOperator_count];

  CeedQFunction dqf_  = NULL, dqfT_ = NULL;
  if (*dqf  != FORTRAN_NULL) dqf_  = CeedQFunction_dict[*dqf ];
  if (*dqfT != FORTRAN_NULL) dqfT_ = CeedQFunction_dict[*dqfT];

  *err = CeedOperatorCreate(Ceed_dict[*ceed], CeedQFunction_dict[*qf], dqf_,
                            dqfT_, op_);
  if (*err) return;
  *op = CeedOperator_count++;
  CeedOperator_n++;
}

#define fCeedOperatorSetField \
    FORTRAN_NAME(ceedoperatorsetfield,CEEDOPERATORSETFIELD)
void fCeedOperatorSetField(int *op, const char *fieldname,
                           int *r, int *b, int *v, int *err) {
  CeedElemRestriction r_;
  CeedBasis b_;
  CeedVector v_;

  CeedOperator op_ = CeedOperator_dict[*op];

  if (*r == FORTRAN_NULL) {
    r_ = NULL;
  } else if (*r == FORTRAN_RESTRICTION_IDENTITY) {
    r_ = CEED_RESTRICTION_IDENTITY;
  } else {
    r_ = CeedElemRestriction_dict[*r];
  }
  if (*b == FORTRAN_NULL) {
    b_ = NULL;
  } else if (*b == FORTRAN_BASIS_COLOCATED) {
    b_ = CEED_BASIS_COLOCATED;
  } else {
    b_ = CeedBasis_dict[*b];
  }
  if (*v == FORTRAN_NULL) {
    v_ = NULL;
  } else if (*v == FORTRAN_VECTOR_ACTIVE) {
    v_ = CEED_VECTOR_ACTIVE;
  } else if (*v == FORTRAN_VECTOR_NONE) {
    v_ = CEED_VECTOR_NONE;
  } else {
    v_ = CeedVector_dict[*v];
  }

  *err = CeedOperatorSetField(op_, fieldname, r_, b_, v_);
}

#define fCeedOperatorApply FORTRAN_NAME(ceedoperatorapply, CEEDOPERATORAPPLY)
void fCeedOperatorApply(int *op, int *ustatevec,
                        int *resvec, int *rqst, int *err) {
  // TODO What vector arguments can be NULL?
  CeedVector resvec_;
  if (*resvec == FORTRAN_NULL) resvec_ = NULL;
  else resvec_ = CeedVector_dict[*resvec];

  int createRequest = 1;
  // Check if input is CEED_REQUEST_ORDERED(-2) or CEED_REQUEST_IMMEDIATE(-1)
  if (*rqst == -1 || *rqst == -2) {
    createRequest = 0;
  }

  if (createRequest && CeedRequest_count == CeedRequest_count_max) {
    CeedRequest_count_max += CeedRequest_count_max/2 + 1;
    CeedRealloc(CeedRequest_count_max, &CeedRequest_dict);
  }

  CeedRequest *rqst_;
  if (*rqst == -1) rqst_ = CEED_REQUEST_IMMEDIATE;
  else if (*rqst == -2) rqst_ = CEED_REQUEST_ORDERED;
  else rqst_ = &CeedRequest_dict[CeedRequest_count];

  *err = CeedOperatorApply(CeedOperator_dict[*op],
                           CeedVector_dict[*ustatevec], resvec_, rqst_);
  if (*err) return;
  if (createRequest) {
    *rqst = CeedRequest_count++;
    CeedRequest_n++;
  }
}

#define fCeedOperatorApplyJacobian \
    FORTRAN_NAME(ceedoperatorapplyjacobian, CEEDOPERATORAPPLYJACOBIAN)
void fCeedOperatorApplyJacobian(int *op, int *qdatavec, int *ustatevec,
                                int *dustatevec, int *dresvec, int *rqst, int *err) {
// TODO Uncomment this when CeedOperatorApplyJacobian is implemented
//  *err = CeedOperatorApplyJacobian(CeedOperator_dict[*op], CeedVector_dict[*qdatavec],
//             CeedVector_dict[*ustatevec], CeedVector_dict[*dustatevec],
//             CeedVector_dict[*dresvec], &CeedRequest_dict[*rqst]);
}

#define fCeedOperatorDestroy \
    FORTRAN_NAME(ceedoperatordestroy, CEEDOPERATORDESTROY)
void fCeedOperatorDestroy(int *op, int *err) {
  *err = CeedOperatorDestroy(&CeedOperator_dict[*op]);
  if (*err) return;
  CeedOperator_n--;
  if (CeedOperator_n == 0) {
    *err = CeedFree(&CeedOperator_dict);
    CeedOperator_count = 0;
    CeedOperator_count_max = 0;
  }
}<|MERGE_RESOLUTION|>--- conflicted
+++ resolved
@@ -397,14 +397,8 @@
   }
 
   CeedQFunction *qf_ = &CeedQFunction_dict[CeedQFunction_count];
-<<<<<<< HEAD
-  *err = CeedQFunctionCreateInterior(Ceed_dict[*ceed], *vlength, *nfields,
-                                     *qdatasize, (CeedEvalMode)(*inmode), (CeedEvalMode)(*outmode),
-                                     CeedQFunctionFortranStub, NULL, focca, qf_);
-=======
   *err = CeedQFunctionCreateInterior(Ceed_dict[*ceed], *vlength,
                                      CeedQFunctionFortranStub,focca, qf_);
->>>>>>> b904e572
 
   if (*err == 0) {
     *qf = CeedQFunction_count++;
