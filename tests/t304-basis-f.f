c-----------------------------------------------------------------------
      subroutine eval(dimn,x,rslt)
      integer dimn
      real*8 x(3)
      real*8 rslt

      rslt=tanh(x(1)+0.1)
      if (dimn>1) then
        rslt=rslt+atan(x(2)+0.2)
      endif
      if (dimn>2) then 
        rslt=rslt+exp(-(x(3)+0.3)*(x(3)+0.3))
      endif

      end
c-----------------------------------------------------------------------
      program test

      include 'ceedf.h'

      integer ceed,err
      integer x,xq,u,uq,ones,gtposeones
      integer bxl,bug
      integer dimn,d
      integer i
      integer p
      integer q
      parameter(p=8)
      parameter(q=10)
      integer maxdim
      parameter(maxdim=3)
      integer qdimnmax
      parameter(qdimnmax=q**maxdim)
      integer pdimnmax
      parameter(pdimnmax=p**maxdim)
      integer xdimmax
      parameter(xdimmax=2**maxdim)
      integer pdimn,qdimn,xdim

      real*8 xx(xdimmax*maxdim)
      real*8 xxx(maxdim)
      real*8 xxq(pdimnmax*maxdim)
      real*8 uuq(qdimnmax*maxdim)
      real*8 uu(pdimnmax)
      real*8 ggtposeones(pdimnmax)
      real*8 sum1
      real*8 sum2
      integer dimxqdimn
      integer*8 offset1,offset2,offset3

      character arg*32

      call getarg(1,arg)
      call ceedinit(trim(arg)//char(0),ceed,err)

      do dimn=1,maxdim
        qdimn=q**dimn
        pdimn=p**dimn
        xdim=2**dimn
        dimxqdimn=dimn*qdimn
        sum1=0
        sum2=0

        do d=0,dimn-1
          do i=1,xdim
            if ((mod(i-1,2**(dimn-d))/(2**(dimn-d-1))).ne.0) then
              xx(d*xdim+i)=1
            else
              xx(d*xdim+i)=-1
            endif
          enddo
        enddo

        call ceedvectorcreate(ceed,xdim*dimn,x,err)
        call ceedvectorsetarray(x,ceed_mem_host,ceed_use_pointer,xx,err)
        call ceedvectorcreate(ceed,pdimn*dimn,xq,err)
        call ceedvectorsetvalue(xq,0.d0,err)
        call ceedvectorcreate(ceed,pdimn,u,err)
        call ceedvectorcreate(ceed,qdimn*dimn,uq,err)
        call ceedvectorsetvalue(uq,0.d0,err)
        call ceedvectorcreate(ceed,qdimn*dimn,ones,err)
        call ceedvectorsetvalue(ones,1.d0,err)
        call ceedvectorcreate(ceed,pdimn,gtposeones,err)
        call ceedvectorsetvalue(gtposeones,0.d0,err)

        call ceedbasiscreatetensorh1lagrange(ceed,dimn,dimn,2,p,
     $    ceed_gauss_lobatto,bxl,err)
        call ceedbasisapply(bxl,1,ceed_notranspose,ceed_eval_interp,
     $    x,xq,err)

        call ceedvectorgetarrayread(xq,ceed_mem_host,xxq,offset1,err)
        do i=1,pdimn
          do d=0,dimn-1
            xxx(d+1)=xxq(d*pdimn+i+offset1)
          enddo
<<<<<<< HEAD
          call eval(dimn,xxx,uuq(i))
        enddo
        call ceedvectorrestorearrayread(xq,xxq,offset1,err)
        call ceedvectorsetarray(uq,ceed_mem_host,ceed_use_pointer,
     $    uuq,err)
=======
          call eval(dimn,xxx,uu(i))
        enddo
        call ceedvectorrestorearrayread(xq,xxq,offset1,err)
        call ceedvectorsetarray(u,ceed_mem_host,ceed_use_pointer,
     $    uu,err)
>>>>>>> 746016e7

        call ceedbasiscreatetensorh1lagrange(ceed,dimn,1,p,q,
     $    ceed_gauss,bug,err)

        call ceedbasisapply(bug,1,ceed_notranspose,ceed_eval_grad,
     $    u,uq,err)
        call ceedbasisapply(bug,1,ceed_transpose,ceed_eval_grad,
     $    ones,gtposeones,err)

        call ceedvectorgetarrayread(gtposeones,ceed_mem_host,
     $    ggtposeones,offset1,err)
        call ceedvectorgetarrayread(u,ceed_mem_host,uu,offset2,err)
        call ceedvectorgetarrayread(uq,ceed_mem_host,uuq,offset3,err)
        do i=1,pdimn
          sum1=sum1+ggtposeones(i+offset1)*uu(i+offset2)
        enddo
        do i=1,dimxqdimn
          sum2=sum2+uuq(i+offset3)
        enddo
        call ceedvectorrestorearrayread(gtposeones,ggtposeones,
     $    offset1,err)
        call ceedvectorrestorearrayread(u,uu,offset2,err)
        call ceedvectorrestorearrayread(uq,uuq,offset3,err)
<<<<<<< HEAD
        if(dabs(sum1-sum2) > 1.0D-10) then
=======
        if(abs(sum1-sum2) > 1.0D-10) then
>>>>>>> 746016e7
          write(*,'(A,I1,A,F12.6,A,F12.6)')'[',dimn,'] Error: ',sum1,
     $      ' != ',sum2
        endif

        call ceedvectordestroy(x,err)
        call ceedvectordestroy(xq,err)
        call ceedvectordestroy(u,err)
        call ceedvectordestroy(uq,err)
        call ceedvectordestroy(ones,err)
        call ceedvectordestroy(gtposeones,err)
        call ceedbasisdestroy(bxl,err)
        call ceedbasisdestroy(bug,err)
      enddo

      call ceeddestroy(ceed,err)
      end
c-----------------------------------------------------------------------<|MERGE_RESOLUTION|>--- conflicted
+++ resolved
@@ -93,19 +93,11 @@
           do d=0,dimn-1
             xxx(d+1)=xxq(d*pdimn+i+offset1)
           enddo
-<<<<<<< HEAD
-          call eval(dimn,xxx,uuq(i))
-        enddo
-        call ceedvectorrestorearrayread(xq,xxq,offset1,err)
-        call ceedvectorsetarray(uq,ceed_mem_host,ceed_use_pointer,
-     $    uuq,err)
-=======
           call eval(dimn,xxx,uu(i))
         enddo
         call ceedvectorrestorearrayread(xq,xxq,offset1,err)
         call ceedvectorsetarray(u,ceed_mem_host,ceed_use_pointer,
      $    uu,err)
->>>>>>> 746016e7
 
         call ceedbasiscreatetensorh1lagrange(ceed,dimn,1,p,q,
      $    ceed_gauss,bug,err)
@@ -129,11 +121,7 @@
      $    offset1,err)
         call ceedvectorrestorearrayread(u,uu,offset2,err)
         call ceedvectorrestorearrayread(uq,uuq,offset3,err)
-<<<<<<< HEAD
-        if(dabs(sum1-sum2) > 1.0D-10) then
-=======
         if(abs(sum1-sum2) > 1.0D-10) then
->>>>>>> 746016e7
           write(*,'(A,I1,A,F12.6,A,F12.6)')'[',dimn,'] Error: ',sum1,
      $      ' != ',sum2
         endif
