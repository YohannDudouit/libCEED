--- conflicted
+++ resolved
@@ -57,19 +57,10 @@
   CeedBasisCreateTensorH1Lagrange(ceed, 1, 1, 2, Q, CEED_GAUSS, &bx);
   CeedBasisCreateTensorH1Lagrange(ceed, 1, 1, P, Q, CEED_GAUSS, &bu);
 
-<<<<<<< HEAD
-  CeedQFunctionCreateInterior(ceed, 1, 1, sizeof(CeedScalar),
-                              (CeedEvalMode)(CEED_EVAL_GRAD|CEED_EVAL_WEIGHT),
-                              CEED_EVAL_NONE, setup, NULL, __FILE__ ":setup", &qf_setup);
-  CeedQFunctionCreateInterior(ceed, 1, 1, sizeof(CeedScalar),
-                              CEED_EVAL_INTERP, CEED_EVAL_INTERP,
-                              mass, NULL, __FILE__ ":mass", &qf_mass);
-=======
   CeedQFunctionCreateInterior(ceed, 1, setup, __FILE__ ":setup", &qf_setup);
   CeedQFunctionAddInput(qf_setup, "_weight", 1, CEED_EVAL_WEIGHT);
   CeedQFunctionAddInput(qf_setup, "x", 1, CEED_EVAL_GRAD);
   CeedQFunctionAddOutput(qf_setup, "rho", 1, CEED_EVAL_NONE);
->>>>>>> b904e572
 
   CeedQFunctionCreateInterior(ceed, 1, mass, __FILE__ ":mass", &qf_mass);
   CeedQFunctionAddInput(qf_mass, "rho", 1, CEED_EVAL_NONE);
