// Copyright (c) 2017, Lawrence Livermore National Security, LLC. Produced at
// the Lawrence Livermore National Laboratory. LLNL-CODE-734707. All Rights
// reserved. See files LICENSE and NOTICE for details.
//
// This file is part of CEED, a collection of benchmarks, miniapps, software
// libraries and APIs for efficient high-order finite element and spectral
// element discretizations for exascale applications. For more information and
// source code availability see http://github.com/ceed.
//
// The CEED research is supported by the Exascale Computing Project 17-SC-20-SC,
// a collaborative effort of two U.S. Department of Energy organizations (Office
// of Science and the National Nuclear Security Administration) responsible for
// the planning and preparation of a capable exascale ecosystem, including
// software, applications, hardware, advanced system engineering and early
// testbed platforms, in support of the nation's exascale computing imperative.

/// @file
/// Public header for user and utility components of libCEED
#ifndef _ceed_h
#define _ceed_h

/// @defgroup Ceed Ceed: core components
/// @defgroup CeedVector CeedVector: storing and manipulating vectors
/// @defgroup CeedElemRestriction CeedElemRestriction: restriction from vectors to elements
/// @defgroup CeedBasis CeedBasis: fully discrete finite element-like objects
/// @defgroup CeedQFunction CeedQFunction: independent operations at quadrature points
/// @defgroup CeedOperator CeedOperator: composed FE-type operations on vectors
///
/// @page FunctionCategories libCEED: Types of Functions
/// @subsection Types of Functions
///   libCEED provides three different header files depending upon the type of
///   functions a user requires.
/// @section Utility Utility Functions
///   These functions are intended general utilities that may be useful to
///   libCEED developers and users. These functions can generally be found in "ceed.h".
/// @section Basic User Functions
///   These functions are intended to be used by general users of the libCEED
///   interface. These functions can generally be found in "ceed.h".
/// @section Advanced Backend Developer Functions
///   These functions are intended to be used by backend developers of the
///   libCEED interface. These functions can generally be found in "ceed-backend.h".
/// @section Developer Frontend Developer Functions
///   These functions are intended to be used by frontend developers of the
///   libCEED interface. These functions can generally be found in "ceed-impl.h".

/**
  CEED_EXTERN is used in this header to denote all publicly visible symbols.

  No other file should declare publicly visible symbols, thus it should never be
  used outside ceed.h.
 */
#ifdef __cplusplus
#  define CEED_EXTERN extern "C"
#else
#  define CEED_EXTERN extern
#endif

#include <assert.h>
#include <stdint.h>
#include <stddef.h>
#include <stdarg.h>
#include <stdio.h>
#include <stdbool.h>

// We can discuss ways to avoid forcing these to be compile-time decisions, but let's leave that for later.
/// Integer type, used for indexing
/// @ingroup Ceed
typedef int32_t CeedInt;
/// Scalar (floating point) type
/// @ingroup Ceed
typedef double CeedScalar;

/// Library context created by CeedInit()
/// @ingroup Ceed
typedef struct Ceed_private *Ceed;
/// Non-blocking Ceed interfaces return a CeedRequest.
/// To perform an operation immediately, pass \ref CEED_REQUEST_IMMEDIATE instead.
/// @ingroup Ceed
typedef struct CeedRequest_private *CeedRequest;
/// Handle for vectors over the field \ref CeedScalar
/// @ingroup CeedVector
typedef struct CeedVector_private *CeedVector;
/// Handle for object describing restriction to elements
/// @ingroup CeedElemRestriction
typedef struct CeedElemRestriction_private *CeedElemRestriction;
/// Handle for object describing discrete finite element evaluations
/// @ingroup CeedBasis
typedef struct CeedBasis_private *CeedBasis;
/// Handle for object describing functions evaluated independently at quadrature points
/// @ingroup CeedQFunction
typedef struct CeedQFunction_private *CeedQFunction;
/// Handle for object describing FE-type operators acting on vectors
///
/// Given an element restriction \f$E\f$, basis evaluator \f$B\f$, and quadrature function
/// \f$f\f$, a CeedOperator expresses operations of the form
///   $$ E^T B^T f(B E u) $$
/// acting on the vector \f$u\f$.
/// @ingroup CeedOperator
typedef struct CeedOperator_private *CeedOperator;

/// Handle for object describing CeedQFunction fields
/// @ingroup CeedQFunction
typedef struct CeedQFunctionField_private *CeedQFunctionField;
/// Handle for object describing CeedOperator fields
/// @ingroup CeedOperator
typedef struct CeedOperatorField_private *CeedOperatorField;

CEED_EXTERN int CeedInit(const char *resource, Ceed *ceed);
CEED_EXTERN int CeedDestroy(Ceed *ceed);

CEED_EXTERN int CeedErrorImpl(Ceed, const char *, int, const char *, int,
                              const char *, ...);
/// Raise an error on ceed object
///
/// @param ceed Ceed library context or NULL
/// @param ecode Error code (int)
/// @param ... printf-style format string followed by arguments as needed
///
/// @ingroup Ceed
/// @sa CeedSetErrorHandler()
#define CeedError(ceed, ecode, ...)                                     \
  CeedErrorImpl((ceed), __FILE__, __LINE__, __func__, (ecode), __VA_ARGS__)

/// Specify memory type
///
/// Many Ceed interfaces take or return pointers to memory.  This enum is used to
/// specify where the memory being provided or requested must reside.
/// @ingroup Ceed
typedef enum {
  /// Memory resides on the host
  CEED_MEM_HOST,
  /// Memory resides on a device (corresponding to \ref Ceed resource)
  CEED_MEM_DEVICE,
} CeedMemType;

/// Conveys ownership status of arrays passed to Ceed interfaces.
/// @ingroup Ceed
typedef enum {
  /// Implementation will copy the values and not store the passed pointer.
  CEED_COPY_VALUES,
  /// Implementation can use and modify the data provided by the user, but does
  /// not take ownership.
  CEED_USE_POINTER,
  /// Implementation takes ownership of the pointer and will free using
  /// CeedFree() when done using it.  The user should not assume that the
  /// pointer remains valid after ownership has been transferred.  Note that
  /// arrays allocated using C++ operator new or other allocators cannot
  /// generally be freed using CeedFree().  CeedFree() is capable of freeing any
  /// memory that can be freed using free(3).
  CEED_OWN_POINTER,
} CeedCopyMode;

CEED_EXTERN int CeedVectorCreate(Ceed ceed, CeedInt len, CeedVector *vec);
CEED_EXTERN int CeedVectorSetArray(CeedVector vec, CeedMemType mtype,
                                   CeedCopyMode cmode, CeedScalar *array);
CEED_EXTERN int CeedVectorSetValue(CeedVector vec, CeedScalar value);
CEED_EXTERN int CeedVectorGetArray(CeedVector vec, CeedMemType mtype,
                                   CeedScalar **array);
CEED_EXTERN int CeedVectorGetArrayRead(CeedVector vec, CeedMemType mtype,
                                       const CeedScalar **array);
CEED_EXTERN int CeedVectorRestoreArray(CeedVector vec, CeedScalar **array);
CEED_EXTERN int CeedVectorRestoreArrayRead(CeedVector vec,
    const CeedScalar **array);
CEED_EXTERN int CeedVectorView(CeedVector vec, const char *fpfmt, FILE *stream);
CEED_EXTERN int CeedVectorGetLength(CeedVector vec, CeedInt *length);
CEED_EXTERN int CeedVectorDestroy(CeedVector *vec);

CEED_EXTERN CeedRequest *const CEED_REQUEST_IMMEDIATE;
CEED_EXTERN CeedRequest *const CEED_REQUEST_ORDERED;
CEED_EXTERN int CeedRequestWait(CeedRequest *req);

/// Argument for CeedOperatorSetField that vector is collocated with
/// quadrature points, used with qfunction eval mode CEED_EVAL_NONE
/// or CEED_EVAL_INTERP only, not with CEED_EVAL_GRAD, CEED_EVAL_DIV,
/// or CEED_EVAL_CURL
/// @ingroup CeedBasis
CEED_EXTERN CeedBasis CEED_BASIS_COLLOCATED;

/// Argument for CeedOperatorSetField to use active input or output
/// @ingroup CeedVector
CEED_EXTERN CeedVector CEED_VECTOR_ACTIVE;

/// Argument for CeedOperatorSetField to use no vector, used with
/// qfunction input with eval mode CEED_EVAL_WEIGHTS
/// @ingroup CeedVector
CEED_EXTERN CeedVector CEED_VECTOR_NONE;

/// Denotes whether a linear transformation or its transpose should be applied
/// @ingroup CeedBasis
typedef enum {
  /// Apply the linear transformation
  CEED_NOTRANSPOSE,
  /// Apply the transpose
  CEED_TRANSPOSE
} CeedTransposeMode;

CEED_EXTERN int CeedElemRestrictionCreate(Ceed ceed, CeedInt nelem,
    CeedInt elemsize, CeedInt ndof, CeedInt ncomp, CeedMemType mtype,
    CeedCopyMode cmode,
    const CeedInt *indices, CeedElemRestriction *rstr);
CEED_EXTERN int CeedElemRestrictionCreateIdentity(Ceed ceed, CeedInt nelem,
    CeedInt elemsize, CeedInt ndof, CeedInt ncomp, CeedElemRestriction *rstr);
CEED_EXTERN int CeedElemRestrictionCreateBlocked(Ceed ceed, CeedInt nelem,
    CeedInt elemsize, CeedInt blksize, CeedInt ndof, CeedInt ncomp,
    CeedMemType mtype,
    CeedCopyMode cmode, const CeedInt *indices, CeedElemRestriction *rstr);
CEED_EXTERN int CeedElemRestrictionApply(CeedElemRestriction rstr,
    CeedTransposeMode tmode, CeedTransposeMode lmode, CeedVector u,
    CeedVector ru, CeedRequest *request);
CEED_EXTERN int CeedElemRestrictionDestroy(CeedElemRestriction *rstr);

// The formalism here is that we have the structure
//   \int_\Omega v^T f_0(u, \nabla u, qdata) + (\nabla v)^T f_1(u, \nabla u, qdata)
// where gradients are with respect to the reference element.

/// Basis evaluation mode
///
/// Modes can be bitwise ORed when passing to most functions.
/// @ingroup CeedBasis
typedef enum {
  /// Perform no evaluation (either because there is no data or it is already at
  /// quadrature points)
  CEED_EVAL_NONE   = 0,
  /// Interpolate from nodes to quadrature points
  CEED_EVAL_INTERP = 1,
  /// Evaluate gradients at quadrature points from input in a nodal basis
  CEED_EVAL_GRAD   = 2,
  /// Evaluate divergence at quadrature points from input in a nodal basis
  CEED_EVAL_DIV    = 4,
  /// Evaluate curl at quadrature points from input in a nodal basis
  CEED_EVAL_CURL   = 8,
  /// Using no input, evaluate quadrature weights on the reference element
  CEED_EVAL_WEIGHT = 16,
} CeedEvalMode;

/// Type of quadrature; also used for location of nodes
/// @ingroup CeedBasis
typedef enum {
  /// Gauss-Legendre quadrature
  CEED_GAUSS = 0,
  /// Gauss-Legendre-Lobatto quadrature
  CEED_GAUSS_LOBATTO = 1,
} CeedQuadMode;

/// Type of basis shape to create non-tensor H1 element basis
///
/// Dimension can be extracted with bitwise AND
/// (CeedElemTopology & 2**(dim + 2)) == TRUE
/// @ingroup CeedBasis
typedef enum {
  /// Line
  CEED_LINE = 1 << 16 | 0,
  /// Triangle - 2D shape
  CEED_TRIANGLE = 2 << 16 | 1,
  /// Quadralateral - 2D shape
  CEED_QUAD = 2 << 16 | 2,
  /// Tetrahedron - 3D shape
  CEED_TET = 3 << 16 | 3,
  /// Pyramid - 3D shape
  CEED_PYRAMID = 3 << 16 | 4,
  /// Prism - 3D shape
  CEED_PRISM = 3 << 16 | 5,
  /// Hexehedron - 3D shape
  CEED_HEX = 3 << 16 | 6,
} CeedElemTopology;

CEED_EXTERN int CeedBasisCreateTensorH1Lagrange(Ceed ceed, CeedInt dim,
    CeedInt ncomp, CeedInt P, CeedInt Q, CeedQuadMode qmode, CeedBasis *basis);
CEED_EXTERN int CeedBasisCreateTensorH1(Ceed ceed, CeedInt dim, CeedInt ncomp,
                                        CeedInt P1d, CeedInt Q1d, const CeedScalar *interp1d, const CeedScalar *grad1d,
                                        const CeedScalar *qref1d, const CeedScalar *qweight1d, CeedBasis *basis);
CEED_EXTERN int CeedBasisCreateH1(Ceed ceed, CeedElemTopology topo,
                                  CeedInt ncomp,
                                  CeedInt ndof, CeedInt nqpts,
                                  const CeedScalar *interp, const CeedScalar *grad,
                                  const CeedScalar *qref, const CeedScalar *qweight, CeedBasis *basis);
CEED_EXTERN int CeedBasisView(CeedBasis basis, FILE *stream);
CEED_EXTERN int CeedBasisGetNumNodes(CeedBasis basis, CeedInt *P);
CEED_EXTERN int CeedBasisGetNumQuadraturePoints(CeedBasis basis, CeedInt *Q);
CEED_EXTERN int CeedBasisApply(CeedBasis basis, CeedInt nelem,
                               CeedTransposeMode tmode,
                               CeedEvalMode emode, CeedVector u, CeedVector v);
CEED_EXTERN int CeedBasisDestroy(CeedBasis *basis);

CEED_EXTERN int CeedGaussQuadrature(CeedInt Q, CeedScalar *qref1d,
                                    CeedScalar *qweight1d);
CEED_EXTERN int CeedLobattoQuadrature(CeedInt Q, CeedScalar *qref1d,
                                      CeedScalar *qweight1d);
CEED_EXTERN int CeedQRFactorization(CeedScalar *mat, CeedScalar *tau, CeedInt m,
                                    CeedInt n);

typedef int (*CeedQFunctionCallback)(void *, const CeedInt, const CeedScalar *const *, CeedScalar *const *);

CEED_EXTERN int CeedQFunctionCreateInterior(Ceed ceed, CeedInt vlength,
    CeedQFunctionCallback f, const char *fcuda,
    const char *focca, CeedQFunction *qf);
CEED_EXTERN int CeedQFunctionAddInput(CeedQFunction qf, const char *fieldname,
                                      CeedInt ncomp, CeedEvalMode emode);
CEED_EXTERN int CeedQFunctionAddOutput(CeedQFunction qf, const char *fieldname,
                                       CeedInt ncomp, CeedEvalMode emode);
CEED_EXTERN int CeedQFunctionSetContext(CeedQFunction qf, void *ctx,
                                        size_t ctxsize);
CEED_EXTERN int CeedQFunctionApply(CeedQFunction qf, CeedInt Q,
                                   CeedVector* u, CeedVector* v);
CEED_EXTERN int CeedQFunctionDestroy(CeedQFunction *qf);

CEED_EXTERN int CeedOperatorCreate(Ceed ceed, CeedQFunction qf,
                                   CeedQFunction dqf, CeedQFunction dqfT,
                                   CeedOperator *op);
CEED_EXTERN int CeedOperatorSetField(CeedOperator op, const char *fieldname,
                                     CeedElemRestriction r,
                                     CeedTransposeMode lmode, CeedBasis b,
                                     CeedVector v);
CEED_EXTERN int CeedOperatorApply(CeedOperator op, CeedVector in,
                                  CeedVector out, CeedRequest *request);
CEED_EXTERN int CeedOperatorDestroy(CeedOperator *op);

/**
  @brief Return integer power

  @param[in] base   The base to exponentiate
  @param[in] power  The power to raise the base to

  @return base^power

  @ref Utility
**/
static inline CeedInt CeedIntPow(CeedInt base, CeedInt power) {
  CeedInt result = 1;
  while (power) {
    if (power & 1) result *= base;
    power >>= 1;
    base *= base;
  }
  return result;
}

<<<<<<< HEAD
static inline CeedInt CeedDivUpInt(CeedInt numer, CeedInt denom) {
  return (numer + denom - 1) / denom;
}
=======
/**
  @brief Return mimimum of two integers

  @param[in] a  The first integer to compare
  @param[in] b  The second integer to compare

  @return The minimum of the two integers

  @ref Utility
**/
static inline CeedInt CeedIntMin(CeedInt a, CeedInt b) { return a < b ? a : b; }
>>>>>>> 0d31c3d0

#endif<|MERGE_RESOLUTION|>--- conflicted
+++ resolved
@@ -292,7 +292,7 @@
 typedef int (*CeedQFunctionCallback)(void *, const CeedInt, const CeedScalar *const *, CeedScalar *const *);
 
 CEED_EXTERN int CeedQFunctionCreateInterior(Ceed ceed, CeedInt vlength,
-    CeedQFunctionCallback f, const char *fcuda,
+    CeedQFunctionCallback f,// const char *fcuda,
     const char *focca, CeedQFunction *qf);
 CEED_EXTERN int CeedQFunctionAddInput(CeedQFunction qf, const char *fieldname,
                                       CeedInt ncomp, CeedEvalMode emode);
@@ -335,11 +335,10 @@
   return result;
 }
 
-<<<<<<< HEAD
 static inline CeedInt CeedDivUpInt(CeedInt numer, CeedInt denom) {
   return (numer + denom - 1) / denom;
 }
-=======
+
 /**
   @brief Return mimimum of two integers
 
@@ -351,6 +350,5 @@
   @ref Utility
 **/
 static inline CeedInt CeedIntMin(CeedInt a, CeedInt b) { return a < b ? a : b; }
->>>>>>> 0d31c3d0
 
 #endif