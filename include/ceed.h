--- conflicted
+++ resolved
@@ -292,12 +292,9 @@
 CEED_EXTERN int CeedQFunctionCreateInterior(Ceed ceed, CeedInt vlength,
     int (*f)(void *ctx, CeedInt nq, const CeedScalar *const *u,
              CeedScalar *const *v), const char *focca, CeedQFunction *qf);
-<<<<<<< HEAD
 CEED_EXTERN int CeedQFunctionCreateInteriorFromGallery(Ceed ceed, CeedInt vlength, char* spec,
 	CeedQFunction *qf);
-=======
-CEED_EXTERN int CeedQFunctionCreateInteriorFromGallery(Ceed ceed, CeedInt vlength, char* spec, CeedQFunction *qf);
->>>>>>> b03b4bad
+
 CEED_EXTERN int CeedQFunctionAddInput(CeedQFunction qf, const char *fieldname,
                                       CeedInt ncomp, CeedEvalMode emode);
 CEED_EXTERN int CeedQFunctionAddOutput(CeedQFunction qf, const char *fieldname,
